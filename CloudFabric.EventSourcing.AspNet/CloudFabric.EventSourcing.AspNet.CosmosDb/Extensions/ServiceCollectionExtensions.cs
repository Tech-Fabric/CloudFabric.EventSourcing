using CloudFabric.EventSourcing.Domain;
using CloudFabric.EventSourcing.EventStore.CosmosDb;
using CloudFabric.Projections;
using CloudFabric.Projections.CosmosDb;
using Microsoft.Azure.Cosmos;
using Microsoft.Extensions.DependencyInjection;
using Microsoft.Extensions.Logging;

namespace CloudFabric.EventSourcing.AspNet.CosmosDb.Extensions
{
    public static class ServiceCollectionExtensions
    {
        public static IEventSourcingBuilder AddCosmosDbEventStore(
            this IServiceCollection services,
            string connectionString,
            CosmosClientOptions cosmosClientOptions,
            string databaseId,
            string eventsContainerId,
            string itemsContainerId,
            CosmosClient leaseClient,
            string leaseDatabaseId,
            string leaseContainerId,
            string processorName
        )
        {
            services.AddScoped<AggregateRepositoryFactory>((sp) =>
            {
                var logger = sp.GetRequiredService<ILogger<CosmosDbEventStoreChangeFeedObserver>>();
                
                var cosmosClient = new CosmosClient(connectionString, cosmosClientOptions);

<<<<<<< HEAD
                var eventStore = new CosmosDbEventStore(cosmosClient, databaseId, containerId);
                eventStore.Initialize().Wait();

                var eventStoreObserver = new CosmosDbEventStoreChangeFeedObserver(
                    cosmosClient,
                    databaseId,
                    containerId,
                    leaseClient,
                    leaseDatabaseId,
                    leaseContainerId,
                    processorName,
                    logger
                );
=======
            var eventStore = new CosmosDbEventStore(cosmosClient, databaseId, eventsContainerId, itemsContainerId);
            eventStore.Initialize().Wait();

            var eventStoreObserver = new CosmosDbEventStoreChangeFeedObserver(
                cosmosClient,
                databaseId,
                eventsContainerId,
                leaseClient,
                leaseDatabaseId,
                leaseContainerId,
                processorName
            );
>>>>>>> b1883053

                return new AggregateRepositoryFactory(eventStore);
            });
            
            return new EventSourcingBuilder
            {
                Services = services
            };
        }

        public static IEventSourcingBuilder AddCosmosDbEventStore(
            this IServiceCollection services,
            CosmosClient client,
            string databaseId,
            string eventsContainerId,
            string itemsContainerId
        )
        {
            var eventStore = new CosmosDbEventStore(client, databaseId, eventsContainerId, itemsContainerId);
            eventStore.Initialize().Wait();

            return new EventSourcingBuilder
            {
                EventStore = eventStore,
                Services = services
            };
        }

        public static IEventSourcingBuilder AddRepository<TRepo>(this IEventSourcingBuilder builder)
            where TRepo : class
        {
            if (builder.EventStore == null)
            {
                throw new ArgumentException("Event store is missing");
            }
            
            builder.Services.AddSingleton(sp => ActivatorUtilities.CreateInstance<TRepo>(sp, new object[] { builder.EventStore }));
            return builder;
        }

        // NOTE: projection repositories can't work with different databases for now
        public static IEventSourcingBuilder AddCosmosDbProjections(
            this IEventSourcingBuilder builder,
            CosmosProjectionRepositoryConnectionInfo projectionsConnectionInfo,
            params Type[] projectionBuildersTypes
        )
        {
            var projectionsRepositoryFactory = new CosmosDbProjectionRepositoryFactory(
                projectionsConnectionInfo.LoggerFactory,
                projectionsConnectionInfo.ConnectionString,
                projectionsConnectionInfo.CosmosClientOptions,
                projectionsConnectionInfo.DatabaseId,
                projectionsConnectionInfo.ContainerId
            );

            // TryAddScoped is used to be able to add a few event stores with separate calls of AddPostgresqlProjections
            builder.Services.AddScoped<ProjectionRepositoryFactory>((sp) => projectionsRepositoryFactory);
            
            // // add repository for saving rebuild states
            // var projectionStateRepository = new CosmosDbProjectionRepository<ProjectionRebuildState>(
            //     projectionsConnectionInfo.LoggerFactory,
            //     projectionsConnectionInfo.ConnectionString,
            //     projectionsConnectionInfo.CosmosClientOptions,
            //     projectionsConnectionInfo.DatabaseId,
            //     projectionsConnectionInfo.ContainerId
            // );

            var projectionsEngine = new ProjectionsEngine();

            if (builder.ProjectionEventsObserver == null)
            {
                throw new ArgumentException("Projection events observer is missing");
            }

            projectionsEngine.SetEventsObserver(builder.ProjectionEventsObserver);

            foreach (var projectionBuilderType in projectionBuildersTypes)
            {
                var projectionBuilder = builder.ConstructProjectionBuilder(projectionBuilderType, projectionsRepositoryFactory);
                
                projectionsEngine.AddProjectionBuilder(projectionBuilder);
            }

            builder.ProjectionsEngine = projectionsEngine;

            return builder;
        }
    }
}<|MERGE_RESOLUTION|>--- conflicted
+++ resolved
@@ -29,34 +29,19 @@
                 
                 var cosmosClient = new CosmosClient(connectionString, cosmosClientOptions);
 
-<<<<<<< HEAD
-                var eventStore = new CosmosDbEventStore(cosmosClient, databaseId, containerId);
+                var eventStore = new CosmosDbEventStore(cosmosClient, databaseId, eventsContainerId, itemsContainerId);
                 eventStore.Initialize().Wait();
 
                 var eventStoreObserver = new CosmosDbEventStoreChangeFeedObserver(
                     cosmosClient,
                     databaseId,
-                    containerId,
+                    eventsContainerId,
                     leaseClient,
                     leaseDatabaseId,
                     leaseContainerId,
                     processorName,
                     logger
                 );
-=======
-            var eventStore = new CosmosDbEventStore(cosmosClient, databaseId, eventsContainerId, itemsContainerId);
-            eventStore.Initialize().Wait();
-
-            var eventStoreObserver = new CosmosDbEventStoreChangeFeedObserver(
-                cosmosClient,
-                databaseId,
-                eventsContainerId,
-                leaseClient,
-                leaseDatabaseId,
-                leaseContainerId,
-                processorName
-            );
->>>>>>> b1883053
 
                 return new AggregateRepositoryFactory(eventStore);
             });
