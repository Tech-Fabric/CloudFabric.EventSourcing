--- conflicted
+++ resolved
@@ -42,8 +42,6 @@
             {
                 Services = services
             };
-
-            builder.ProjectionsConnectionString = "yoyo";
 
             services.AddScoped<IPostgresqlEventStoreConnectionInformationProvider>(connectionInformationProviderFactory);
 
@@ -105,7 +103,7 @@
                     return eventSourcingScope.EventStore;
                 }
             );
-
+            
             services.AddScoped<EventsObserver>(
                 (sp) =>
                 {
@@ -115,20 +113,21 @@
                 }
             );
 
-<<<<<<< HEAD
             services.AddScoped<AggregateRepositoryFactory>(
-=======
+                (sp) =>
+                {
+                    var eventSourcingScope = sp.GetRequiredService<PostgresqlEventSourcingScope>();
+
+                    return new AggregateRepositoryFactory(eventSourcingScope.EventStore);
+                }
+            );
+
             services.AddScoped<IStoreRepository>(
->>>>>>> 2e515819
-                (sp) =>
-                {
-                    var eventSourcingScope = sp.GetRequiredService<PostgresqlEventSourcingScope>();
-
-<<<<<<< HEAD
-                    return new AggregateRepositoryFactory(eventSourcingScope.EventStore);
-=======
+                (sp) =>
+                {
+                    var eventSourcingScope = sp.GetRequiredService<PostgresqlEventSourcingScope>();
+
                     return eventSourcingScope.StoreRepository;
->>>>>>> 2e515819
                 }
             );
 
