<<<<<<< HEAD
using CloudFabric.EventSourcing.EventStore;
=======
using CloudFabric.EventSourcing.Domain;
using CloudFabric.EventSourcing.EventStore.Enums;
>>>>>>> b1883053
using CloudFabric.EventSourcing.EventStore.Postgresql;
using CloudFabric.Projections;
using CloudFabric.Projections.Postgresql;
using CloudFabric.Projections.Worker;
using Microsoft.Extensions.DependencyInjection;
using Microsoft.Extensions.Logging;

namespace CloudFabric.EventSourcing.AspNet.Postgresql.Extensions
{
    class PostgresqlEventSourcingScope
    {
        public IEventStore EventStore { get; set; }
        public EventsObserver EventsObserver { get; set; }
        public ProjectionsEngine? ProjectionsEngine { get; set; }
    }

    public static class ServiceCollectionExtensions
    {
        public static IEventSourcingBuilder AddPostgresqlEventStore(
            this IServiceCollection services,
            string eventsConnectionString,
            string eventsTableName,
            string itemsTableName
        )
        {
<<<<<<< HEAD
            services.AddPostgresqlEventStore((sp) => new PostgresqlEventStoreStaticConnectionInformationProvider(eventsConnectionString, tableName));
=======
            var eventStore = new PostgresqlEventStore(eventsConnectionString, eventsTableName, itemsTableName);
            eventStore.Initialize().Wait();
>>>>>>> b1883053

            return new EventSourcingBuilder
            {
                Services = services
            };
        }

<<<<<<< HEAD
        public static IEventSourcingBuilder AddPostgresqlEventStore(
            this IServiceCollection services,
            Func<IServiceProvider, IPostgresqlEventStoreConnectionInformationProvider> connectionInformationProviderFactory
        )
=======
        /// <summary>
        /// This extension overload initialize event store with default item event store table name.
        /// </summary>
        public static IEventSourcingBuilder AddPostgresqlEventStore(
            this IServiceCollection services,
            string eventsConnectionString,
            string eventsTableName
        )
        {
            return services.AddPostgresqlEventStore(
                eventsConnectionString,
                eventsTableName,
                string.Concat(eventsTableName, ItemsEventStoreNameSuffix.TableNameSuffix)
            );
        }

        public static IEventSourcingBuilder AddRepository<TRepo>(this IEventSourcingBuilder builder)
            where TRepo : class
>>>>>>> b1883053
        {
            var builder = new EventSourcingBuilder
            {
                Services = services
            };

            services.AddScoped<IPostgresqlEventStoreConnectionInformationProvider>(connectionInformationProviderFactory);

            services.AddScoped<PostgresqlEventSourcingScope>(
                (sp) =>
                {
                    var scope = new PostgresqlEventSourcingScope();

                    var connectionInformationProvider = sp.GetRequiredService<IPostgresqlEventStoreConnectionInformationProvider>();

                    scope.EventStore = new PostgresqlEventStore(connectionInformationProvider);

                    scope.EventsObserver = new PostgresqlEventStoreEventObserver(
                        (PostgresqlEventStore)scope.EventStore,
                        sp.GetRequiredService<ILogger<PostgresqlEventStoreEventObserver>>()
                    );

                    var projectionsRepositoryFactory = sp.GetService<ProjectionRepositoryFactory>();

                    // Postgresql's event observer is synchronous - it just handles all calls to npgsql commands, there is no delay
                    // or log processing. That means that all events are happening in request context and we cannot have one global projections builder.
                    // There was an option to have one global projections builder with thread safe queues, but for now, creating a builder for every request 
                    // should just work.
                    if (projectionsRepositoryFactory != null)
                    {
                        scope.ProjectionsEngine = new ProjectionsEngine();
                        scope.ProjectionsEngine.SetEventsObserver(scope.EventsObserver);

                        foreach (var projectionBuilderType in builder.ProjectionBuilderTypes)
                        {
                            var projectionBuilder = builder.ConstructProjectionBuilder(projectionBuilderType, projectionsRepositoryFactory);

                            scope.ProjectionsEngine.AddProjectionBuilder(projectionBuilder);
                        }

                        scope.ProjectionsEngine.StartAsync(connectionInformationProvider.GetConnectionInformation().ConnectionId).GetAwaiter().GetResult();
                    }

                    return scope;
                }
            );

            services.AddScoped<IEventStore>(
                (sp) =>
                {
                    var eventSourcingScope = sp.GetRequiredService<PostgresqlEventSourcingScope>();

                    return eventSourcingScope.EventStore;
                }
            );
            
            services.AddScoped<EventsObserver>(
                (sp) =>
                {
                    var eventSourcingScope = sp.GetRequiredService<PostgresqlEventSourcingScope>();

                    return eventSourcingScope.EventsObserver;
                }
            );

            return builder;
        }

        public static IEventSourcingBuilder AddRepository<TRepo>(this IEventSourcingBuilder builder)
            where TRepo : class
        {
            builder.Services.AddScoped(
                sp =>
                {
                    var eventStore = sp.GetRequiredService<IEventStore>();
                    return ActivatorUtilities.CreateInstance<TRepo>(sp, new object[] { eventStore });
                }
            );

            return builder;
        }

        public static IEventSourcingBuilder AddPostgresqlProjections(
            this IEventSourcingBuilder builder,
            string projectionsConnectionString,
            params Type[] projectionBuildersTypes
        )
        {
            builder.ProjectionsConnectionString = projectionsConnectionString;
            builder.ProjectionBuilderTypes = projectionBuildersTypes;

            builder.Services.AddScoped<ProjectionRepositoryFactory>(
                (sp) =>
                {
                    var loggerFactory = sp.GetRequiredService<ILoggerFactory>();
                    var connectionInformationProvider = sp.GetRequiredService<IPostgresqlEventStoreConnectionInformationProvider>();

                    return new PostgresqlProjectionRepositoryFactory(
                        loggerFactory,
                        connectionInformationProvider.GetConnectionInformation().ConnectionId,
                        projectionsConnectionString
                    );
                }
            );

            return builder;
        }

        public static IEventSourcingBuilder AddProjectionsRebuildProcessor(this IEventSourcingBuilder builder)
        {
            builder.Services.AddSingleton<ProjectionsRebuildProcessor>((sp) => {
                return new ProjectionsRebuildProcessor(
                    sp.GetRequiredService<ProjectionRepositoryFactory>().GetProjectionRepository(null),
                    async (string connectionId) =>
                    {
                        var connectionInformationProvider = sp.GetRequiredService<IPostgresqlEventStoreConnectionInformationProvider>();
                        var connectionInformation = connectionInformationProvider.GetConnectionInformation(connectionId);
                        var eventStore = new PostgresqlEventStore(connectionInformation.ConnectionString, connectionInformation.TableName);

                        var eventObserver = new PostgresqlEventStoreEventObserver(
                            (PostgresqlEventStore)eventStore,
                            sp.GetRequiredService<ILogger<PostgresqlEventStoreEventObserver>>()
                        );
                        
                        var projectionsEngine = new ProjectionsEngine();

                        foreach (var projectionBuilderType in builder.ProjectionBuilderTypes)
                        {
                            var projectionBuilder = builder.ConstructProjectionBuilder(
                                projectionBuilderType, 
                                sp.GetRequiredService<ProjectionRepositoryFactory>()
                            );

                            projectionsEngine.AddProjectionBuilder(projectionBuilder);
                        }
                        
                        projectionsEngine.SetEventsObserver(eventObserver);

                        // no need to listen - we are attaching this projections engine to test event store which is already being observed
                        // by tests projections engine (see PrepareProjections method)
                        //await projectionsEngine.StartAsync("TestInstance");

                        return projectionsEngine;
                    },
                    sp.GetRequiredService<ILogger<ProjectionsRebuildProcessor>>()
                );
            });

            builder.Services.AddHostedService<ProjectionsRebuildProcessorHostedService>();
            
            return builder;
        }
    }
}<|MERGE_RESOLUTION|>--- conflicted
+++ resolved
@@ -1,9 +1,6 @@
-<<<<<<< HEAD
 using CloudFabric.EventSourcing.EventStore;
-=======
 using CloudFabric.EventSourcing.Domain;
 using CloudFabric.EventSourcing.EventStore.Enums;
->>>>>>> b1883053
 using CloudFabric.EventSourcing.EventStore.Postgresql;
 using CloudFabric.Projections;
 using CloudFabric.Projections.Postgresql;
@@ -29,12 +26,9 @@
             string itemsTableName
         )
         {
-<<<<<<< HEAD
-            services.AddPostgresqlEventStore((sp) => new PostgresqlEventStoreStaticConnectionInformationProvider(eventsConnectionString, tableName));
-=======
-            var eventStore = new PostgresqlEventStore(eventsConnectionString, eventsTableName, itemsTableName);
-            eventStore.Initialize().Wait();
->>>>>>> b1883053
+            services.AddPostgresqlEventStore((sp) => 
+                new PostgresqlEventStoreStaticConnectionInformationProvider(eventsConnectionString, eventsTableName, itemsTableName)
+            );
 
             return new EventSourcingBuilder
             {
@@ -42,31 +36,10 @@
             };
         }
 
-<<<<<<< HEAD
         public static IEventSourcingBuilder AddPostgresqlEventStore(
             this IServiceCollection services,
             Func<IServiceProvider, IPostgresqlEventStoreConnectionInformationProvider> connectionInformationProviderFactory
         )
-=======
-        /// <summary>
-        /// This extension overload initialize event store with default item event store table name.
-        /// </summary>
-        public static IEventSourcingBuilder AddPostgresqlEventStore(
-            this IServiceCollection services,
-            string eventsConnectionString,
-            string eventsTableName
-        )
-        {
-            return services.AddPostgresqlEventStore(
-                eventsConnectionString,
-                eventsTableName,
-                string.Concat(eventsTableName, ItemsEventStoreNameSuffix.TableNameSuffix)
-            );
-        }
-
-        public static IEventSourcingBuilder AddRepository<TRepo>(this IEventSourcingBuilder builder)
-            where TRepo : class
->>>>>>> b1883053
         {
             var builder = new EventSourcingBuilder
             {
@@ -135,6 +108,22 @@
             return builder;
         }
 
+        /// <summary>
+        /// This extension overload initialize event store with default item event store table name.
+        /// </summary>
+        public static IEventSourcingBuilder AddPostgresqlEventStore(
+            this IServiceCollection services,
+            string eventsConnectionString,
+            string eventsTableName
+        )
+        {
+            return services.AddPostgresqlEventStore(
+                eventsConnectionString,
+                eventsTableName,
+                string.Concat(eventsTableName, ItemsEventStoreNameSuffix.TableNameSuffix)
+            );
+        }
+
         public static IEventSourcingBuilder AddRepository<TRepo>(this IEventSourcingBuilder builder)
             where TRepo : class
         {
@@ -184,7 +173,9 @@
                     {
                         var connectionInformationProvider = sp.GetRequiredService<IPostgresqlEventStoreConnectionInformationProvider>();
                         var connectionInformation = connectionInformationProvider.GetConnectionInformation(connectionId);
-                        var eventStore = new PostgresqlEventStore(connectionInformation.ConnectionString, connectionInformation.TableName);
+                        var eventStore = new PostgresqlEventStore(
+                            connectionInformation.ConnectionString, connectionInformation.TableName, connectionInformation.ItemsTableName
+                        );
 
                         var eventObserver = new PostgresqlEventStoreEventObserver(
                             (PostgresqlEventStore)eventStore,
