using System.Text.Json;
using CloudFabric.EventSourcing.EventStore.Persistence;

namespace CloudFabric.EventSourcing.EventStore.InMemory;

public class EventAddedEventArgs : EventArgs
{
    public IEvent Event { get; set; }
}

public class InMemoryEventStore : IEventStore
{
    private readonly Dictionary<(Guid StreamId, string PartitionKey), List<string>> _eventsContainer;
    private readonly Dictionary<(string Id, string PartitionKey), string> _itemsContainer;
    private readonly List<Func<IEvent, Task>> _eventAddedEventHandlers = new();

    public InMemoryEventStore(
        Dictionary<(Guid StreamId, string PartitionKey), List<string>> eventsContainer,
        Dictionary<(string Id, string PartitionKey), string> itemsContainer
    )
    {
        _eventsContainer = eventsContainer;
        _itemsContainer = itemsContainer;
    }

    public Task Initialize(CancellationToken cancellationToken = default)
    {
        return Task.CompletedTask;
    }

    public void SubscribeToEventAdded(Func<IEvent, Task> handler)
    {
        _eventAddedEventHandlers.Add(handler);
    }

    public void UnsubscribeFromEventAdded(Func<IEvent, Task> handler)
    {
        _eventAddedEventHandlers.Remove(handler);
    }

    public Task DeleteAll(CancellationToken cancellationToken = default)
    {
        _eventsContainer.Clear();
        _itemsContainer.Clear();
        return Task.CompletedTask;
    }

    public async Task<bool> HardDeleteAsync(Guid streamId, string partitionKey, CancellationToken cancellationToken = default)
    {
        return _eventsContainer.Remove((streamId, partitionKey));
    }

    public async Task<EventStream> LoadStreamAsyncOrThrowNotFound(Guid streamId, string partitionKey, CancellationToken cancellationToken = default)
    {
        var eventWrappers = await LoadOrderedEventWrappers(streamId, partitionKey);
        if (eventWrappers.Count == 0)
        {
            throw new NotFoundException();
        }

        int version = eventWrappers.Max(x => x.StreamInfo.Version);
        var events = new List<IEvent>();
        foreach (var wrapper in eventWrappers)
        {
            events.Add(wrapper.GetEvent());
        }

        return new EventStream(streamId, version, events);
    }

    public async Task<EventStream> LoadStreamAsync(Guid streamId, string partitionKey, CancellationToken cancellationToken = default)
    {
        var eventWrappers = await LoadOrderedEventWrappers(streamId, partitionKey);

        int version = eventWrappers.Count > 0
            ? eventWrappers.Max(x => x.StreamInfo.Version)
            : 0;
        var events = new List<IEvent>();
        foreach (var wrapper in eventWrappers)
        {
            events.Add(wrapper.GetEvent());
        }

        return new EventStream(streamId, version, events);
    }

    public async Task<EventStream> LoadStreamAsync(Guid streamId, string partitionKey, int fromVersion, CancellationToken cancellationToken = default)
    {
        var eventWrappers = await LoadOrderedEventWrappersFromVersion(streamId, partitionKey, fromVersion);

        if (eventWrappers.Count == 0)
        {
            throw new NotFoundException();
        }

        int version = eventWrappers.Max(x => x.StreamInfo.Version);
        var events = new List<IEvent>();
        foreach (var wrapper in eventWrappers)
        {
            events.Add(wrapper.GetEvent());
        }

        return new EventStream(streamId, version, events);
    }

    public async Task<List<IEvent>> LoadEventsAsync(
        string? partitionKey, 
        DateTime? dateFrom = null, 
        int limit = 250, 
        CancellationToken cancellationToken = default)
    {
        if (_eventsContainer == null || !_eventsContainer.Any())
        {
            return new List<IEvent>();
        }

        var eventsContainer = _eventsContainer;

        if (!string.IsNullOrEmpty(partitionKey))
        {
            eventsContainer = _eventsContainer
                .Where(x => x.Key.PartitionKey == partitionKey)
                .ToDictionary(x => x.Key, x => x.Value);
        }

        var events = eventsContainer
            .SelectMany(x => x.Value)
<<<<<<< HEAD
            .Select(x => JsonSerializer.Deserialize<EventWrapper>(x, EventSerializerOptions.Options).GetEvent())
            .Where(x => !dateFrom.HasValue || x.Timestamp > dateFrom)
=======
            .Select(x => JsonSerializer.Deserialize<EventWrapper>(x, EventStoreSerializerOptions.Options).GetEvent())
            .Where(x => !dateFrom.HasValue || x.Timestamp >= dateFrom)
>>>>>>> b1883053
            .OrderBy(x => x.Timestamp)
            .Take(limit)
            .ToList();

        return events;
    }

    public async Task<bool> AppendToStreamAsync(
        EventUserInfo eventUserInfo,
        Guid streamId,
        int expectedVersion,
        IEnumerable<IEvent> events,
        CancellationToken cancellationToken = default
    )
    {
        if (events.GroupBy(x => x.PartitionKey).Count() != 1)
        {
            throw new ArgumentException("Partition keys for all events in the stream must be the same");
        }

        var lockObject = new object();
        lock (lockObject)
        {
            var partitionKey = events.First().PartitionKey;

            // Load stream and verify version hasn't been changed yet.
            var eventStream = LoadStreamAsync(streamId, partitionKey).GetAwaiter().GetResult();

            if (eventStream.Version != expectedVersion)
            {
                return false;
            }

            var wrappers = PrepareEvents(eventUserInfo, streamId, expectedVersion, events);
            var stream = _eventsContainer.ContainsKey((streamId, partitionKey))
                ? _eventsContainer[(streamId, partitionKey)]
                : new List<string>();

            foreach (var wrapper in wrappers)
            {
                stream.Add(JsonSerializer.Serialize(wrapper, EventStoreSerializerOptions.Options));
            }

            if (!_eventsContainer.ContainsKey((streamId, partitionKey)))
            {
                _eventsContainer.Add((streamId, partitionKey), stream);
            }
            else
            {
                _eventsContainer[(streamId, partitionKey)] = stream;
            }
        }

        foreach (var e in events)
        {
            foreach (var h in _eventAddedEventHandlers)
            {
                await h(e);
            }
        }

        return true;
    }

    private async Task<List<EventWrapper>> LoadOrderedEventWrappers(Guid streamId, string partitionKey)
    {
        List<string> eventData = _eventsContainer.ContainsKey((streamId, partitionKey))
            ? _eventsContainer[(streamId, partitionKey)]
            : new List<string>();

        var eventWrappers = new List<EventWrapper>();

        foreach (var data in eventData)
        {
            var eventWrapper = JsonSerializer.Deserialize<EventWrapper>(data, EventStoreSerializerOptions.Options);
            eventWrappers.Add(eventWrapper);
        }

        eventWrappers = eventWrappers.OrderBy(x => x.StreamInfo.Version).ToList();
        return eventWrappers;
    }

    private async Task<List<EventWrapper>> LoadOrderedEventWrappersFromVersion(Guid streamId, string partitionKey, int version)
    {
        List<string> eventData =
            _eventsContainer.ContainsKey((streamId, partitionKey))
                ? _eventsContainer[(streamId, partitionKey)]
                : new List<string>();
        var eventWrappers = new List<EventWrapper>();

        foreach (var data in eventData)
        {
            var eventWrapper = JsonSerializer.Deserialize<EventWrapper>(data, EventStoreSerializerOptions.Options);
            if (eventWrapper.StreamInfo.Version >= version)
            {
                eventWrappers.Add(eventWrapper);
            }
        }

        eventWrappers = eventWrappers.OrderBy(x => x.StreamInfo.Version).ToList();
        return eventWrappers;
    }

    private static List<EventWrapper> PrepareEvents(
        EventUserInfo eventUserInfo, Guid streamId, int expectedVersion, IEnumerable<IEvent> events
    )
    {
        if (eventUserInfo.UserId == Guid.Empty)
            throw new Exception("UserInfo.Id must be set to a value.");

        var items = events.Select(
            e => new EventWrapper
            {
                // Id = $"{streamId}:{++expectedVersion}:{e.GetType().Name}",
                Id = Guid.NewGuid(), //:{e.GetType().Name}",
                StreamInfo = new StreamInfo { Id = streamId, Version = ++expectedVersion },
                EventType = e.GetType().AssemblyQualifiedName,
                EventData = JsonSerializer.SerializeToElement(e, e.GetType(), EventStoreSerializerOptions.Options),
                UserInfo = JsonSerializer.SerializeToElement(eventUserInfo, eventUserInfo.GetType(), EventStoreSerializerOptions.Options)
            }
        );

        return items.ToList();
    }

    #region Snapshot Functionality

    // private async Task<TSnapshot> LoadSnapshotAsync<TSnapshot>(string streamId)
    // {
    //     //Container container = _client.GetContainer(_databaseId, _containerId);
    //
    //     PartitionKey partitionKey = new PartitionKey(streamId);
    //
    //     var response = await container.ReadItemAsync<TSnapshot>(streamId, partitionKey);
    //     if (response.StatusCode == HttpStatusCode.OK)
    //     {
    //         return response.Resource;
    //     }
    //
    //     return default(TSnapshot);
    // }

    #endregion
<<<<<<< HEAD
    
    public async Task<EventStoreStatistics> GetStatistics(CancellationToken cancellationToken = default)
    {
        var stats = new EventStoreStatistics();
        
        stats.TotalEventsCount = _eventsContainer.Count;

        var eventsOrderedByTimestamp = _eventsContainer
            .SelectMany(x => x.Value)
            .Select(x => JsonSerializer.Deserialize<EventWrapper>(x, EventSerializerOptions.Options).GetEvent())
            .OrderBy(x => x.Timestamp)
            .ToList();

        if (eventsOrderedByTimestamp.Count > 0)
        {
            stats.FirstEventCreatedAt = eventsOrderedByTimestamp.First().Timestamp;
        }
        if (eventsOrderedByTimestamp.Count > 0)
        {
            stats.LastEventCreatedAt = eventsOrderedByTimestamp.Last().Timestamp;
        }

        return stats;
    }
=======

    #region Item Functionality

    public async Task UpsertItem<T>(string id, string partitionKey, T item, CancellationToken cancellationToken = default)
    {
        var serializedItem = JsonSerializer.Serialize(item, EventStoreSerializerOptions.Options);

        var itemNotExists = _itemsContainer.TryAdd((id, partitionKey), serializedItem);

        if (!itemNotExists)
        {
            _itemsContainer[(id, partitionKey)] = serializedItem;
        }
    }

    public async Task<T?> LoadItem<T>(string id, string partitionKey, CancellationToken cancellationToken = default)
    {
        if (_itemsContainer.TryGetValue((id, partitionKey), out string? value))
        {
            return value != null
                ? JsonSerializer.Deserialize<T>(value, EventStoreSerializerOptions.Options)
                : default;
        }

        return default;
    }

    #endregion
>>>>>>> b1883053
}<|MERGE_RESOLUTION|>--- conflicted
+++ resolved
@@ -38,6 +38,31 @@
         _eventAddedEventHandlers.Remove(handler);
     }
 
+    
+    public async Task<EventStoreStatistics> GetStatistics(CancellationToken cancellationToken = default)
+    {
+        var stats = new EventStoreStatistics();
+        
+        stats.TotalEventsCount = _eventsContainer.Count;
+
+        var eventsOrderedByTimestamp = _eventsContainer
+            .SelectMany(x => x.Value)
+            .Select(x => JsonSerializer.Deserialize<EventWrapper>(x, EventStoreSerializerOptions.Options).GetEvent())
+            .OrderBy(x => x.Timestamp)
+            .ToList();
+
+        if (eventsOrderedByTimestamp.Count > 0)
+        {
+            stats.FirstEventCreatedAt = eventsOrderedByTimestamp.First().Timestamp;
+        }
+        if (eventsOrderedByTimestamp.Count > 0)
+        {
+            stats.LastEventCreatedAt = eventsOrderedByTimestamp.Last().Timestamp;
+        }
+
+        return stats;
+    }
+    
     public Task DeleteAll(CancellationToken cancellationToken = default)
     {
         _eventsContainer.Clear();
@@ -125,13 +150,8 @@
 
         var events = eventsContainer
             .SelectMany(x => x.Value)
-<<<<<<< HEAD
-            .Select(x => JsonSerializer.Deserialize<EventWrapper>(x, EventSerializerOptions.Options).GetEvent())
+            .Select(x => JsonSerializer.Deserialize<EventWrapper>(x, EventStoreSerializerOptions.Options).GetEvent())
             .Where(x => !dateFrom.HasValue || x.Timestamp > dateFrom)
-=======
-            .Select(x => JsonSerializer.Deserialize<EventWrapper>(x, EventStoreSerializerOptions.Options).GetEvent())
-            .Where(x => !dateFrom.HasValue || x.Timestamp >= dateFrom)
->>>>>>> b1883053
             .OrderBy(x => x.Timestamp)
             .Take(limit)
             .ToList();
@@ -275,32 +295,6 @@
     // }
 
     #endregion
-<<<<<<< HEAD
-    
-    public async Task<EventStoreStatistics> GetStatistics(CancellationToken cancellationToken = default)
-    {
-        var stats = new EventStoreStatistics();
-        
-        stats.TotalEventsCount = _eventsContainer.Count;
-
-        var eventsOrderedByTimestamp = _eventsContainer
-            .SelectMany(x => x.Value)
-            .Select(x => JsonSerializer.Deserialize<EventWrapper>(x, EventSerializerOptions.Options).GetEvent())
-            .OrderBy(x => x.Timestamp)
-            .ToList();
-
-        if (eventsOrderedByTimestamp.Count > 0)
-        {
-            stats.FirstEventCreatedAt = eventsOrderedByTimestamp.First().Timestamp;
-        }
-        if (eventsOrderedByTimestamp.Count > 0)
-        {
-            stats.LastEventCreatedAt = eventsOrderedByTimestamp.Last().Timestamp;
-        }
-
-        return stats;
-    }
-=======
 
     #region Item Functionality
 
@@ -329,5 +323,5 @@
     }
 
     #endregion
->>>>>>> b1883053
+    
 }