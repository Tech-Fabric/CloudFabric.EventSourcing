--- conflicted
+++ resolved
@@ -10,7 +10,6 @@
     private const int EVENTSTORE_TABLE_SCHEMA_VERSION = 1;
     
     private readonly List<Func<IEvent, Task>> _eventAddedEventHandlers = new();
-<<<<<<< HEAD
     
     private readonly PostgresqlEventStoreConnectionInformation _connectionInformation;
     private readonly IPostgresqlEventStoreConnectionInformationProvider? _connectionInformationProvider = null;
@@ -29,29 +28,20 @@
             }
         }
     }
-=======
-    private readonly string _eventsTableName;
-    private readonly string _itemsTableName;
->>>>>>> b1883053
 
     public PostgresqlEventStore(string connectionString, string eventsTableName, string itemsTableName)
     {
-<<<<<<< HEAD
         _connectionInformation = new PostgresqlEventStoreConnectionInformation()
         {
             ConnectionString = connectionString,
-            TableName = tableName
+            TableName = eventsTableName,
+            ItemsTableName = itemsTableName
         };
     }
 
     public PostgresqlEventStore(IPostgresqlEventStoreConnectionInformationProvider connectionInformationProvider)
     {
         _connectionInformationProvider = connectionInformationProvider;
-=======
-        _connectionString = connectionString;
-        _eventsTableName = eventsTableName;
-        _itemsTableName = itemsTableName;
->>>>>>> b1883053
     }
 
     public async Task Initialize(CancellationToken cancellationToken = default)
@@ -59,6 +49,55 @@
         await EnsureTableExistsAsync(cancellationToken);
     }
 
+    
+    public async Task<EventStoreStatistics> GetStatistics(CancellationToken cancellationToken = default)
+    {
+        var connectionInformation = ConnectionInformation;
+        var stats = new EventStoreStatistics();
+
+        await using var conn = new NpgsqlConnection(connectionInformation.ConnectionString);
+        await conn.OpenAsync();
+
+        await using var countCmd = new NpgsqlCommand(
+            $"SELECT COUNT(*) FROM \"{connectionInformation.TableName}\"", conn
+        );
+        await using var firstEventTimestampCmd = new NpgsqlCommand(
+            $"SELECT to_timestamp_utc(event_data->>'timestamp') " +
+            $"FROM \"{connectionInformation.TableName}\" " +
+            $"ORDER BY to_timestamp_utc(event_data->>'timestamp') ASC " +
+            $"LIMIT 1", conn
+        );
+        await using var lastEventTimestampCmd = new NpgsqlCommand(
+            $"SELECT to_timestamp_utc(event_data->>'timestamp') " +
+            $"FROM \"{connectionInformation.TableName}\" " +
+            $"ORDER BY to_timestamp_utc(event_data->>'timestamp') DESC " +
+            $"LIMIT 1", conn
+        );
+    
+        var count = await countCmd.ExecuteScalarAsync(cancellationToken);
+
+        if (count != null)
+        {
+            stats.TotalEventsCount = (long)count;
+        }
+        
+        var firstEventDateTime = await firstEventTimestampCmd.ExecuteScalarAsync(cancellationToken);
+
+        if (firstEventDateTime != null)
+        {
+            stats.FirstEventCreatedAt = (DateTime)firstEventDateTime;
+        }
+        
+        var lastEventDateTime = await lastEventTimestampCmd.ExecuteScalarAsync(cancellationToken);
+
+        if (lastEventDateTime != null)
+        {
+            stats.LastEventCreatedAt = (DateTime)lastEventDateTime;
+        }
+
+        return stats;
+    }
+    
     public async Task DeleteAll(CancellationToken cancellationToken = default)
     {
         var connectionInformation = ConnectionInformation;
@@ -66,11 +105,8 @@
         await using var conn = new NpgsqlConnection(connectionInformation.ConnectionString);
         await conn.OpenAsync();
 
-<<<<<<< HEAD
-        await using var cmd = new NpgsqlCommand($"DELETE FROM \"{connectionInformation.TableName}\"", conn);
-=======
-        await using var eventsTableCmd = new NpgsqlCommand($"DELETE FROM \"{_eventsTableName}\"", conn);
-
+        await using var eventsTableCmd = new NpgsqlCommand($"DELETE FROM \"{connectionInformation.TableName}\"", conn);
+        
         try
         {
             await eventsTableCmd.ExecuteScalarAsync(cancellationToken);
@@ -83,7 +119,7 @@
             }
         }
 
-        await using var itemsTableCmd = new NpgsqlCommand($"DELETE FROM \"{_itemsTableName}\"", conn);
+        await using var itemsTableCmd = new NpgsqlCommand($"DELETE FROM \"{connectionInformation.ItemsTableName}\"", conn);
 
         try
         {
@@ -96,7 +132,6 @@
                 throw;
             }
         }
->>>>>>> b1883053
 
     }
     public async Task<bool> HardDeleteAsync(Guid streamId, string partitionKey, CancellationToken cancellationToken = default)
@@ -109,11 +144,7 @@
         await using var transaction = await conn.BeginTransactionAsync(IsolationLevel.ReadCommitted, cancellationToken);
 
         await using var cmd = new NpgsqlCommand(
-<<<<<<< HEAD
             $"DELETE FROM \"{connectionInformation.TableName}\"" +
-=======
-            $"DELETE FROM \"{_eventsTableName}\"" +
->>>>>>> b1883053
             $"WHERE stream_id = @streamId AND event_data->>'partitionKey' = @partitionKey",
             conn,
             transaction)
@@ -167,11 +198,7 @@
 
         await using var cmd = new NpgsqlCommand(
             $"SELECT id, stream_id, stream_version, event_type, event_data, user_info " +
-<<<<<<< HEAD
             $"FROM \"{connectionInformation.TableName}\" " +
-=======
-            $"FROM \"{_eventsTableName}\" " +
->>>>>>> b1883053
             $"WHERE stream_id = @streamId AND event_data->>'partitionKey' = @partitionKey ORDER BY stream_version ASC", conn)
         {
             Parameters =
@@ -232,12 +259,8 @@
 
         await using var cmd = new NpgsqlCommand(
             $"SELECT id, stream_id, stream_version, event_type, event_data, user_info, eventstore_schema_version " +
-<<<<<<< HEAD
             $"FROM \"{connectionInformation.TableName}\" " +
             $"WHERE stream_id = @streamId AND event_data->>'partitionKey' = @partitionKey AND stream_version >= @fromVersion", conn)
-=======
-            $"FROM \"{_eventsTableName}\" WHERE stream_id = @streamId AND event_data->>'partitionKey' = @partitionKey AND stream_version >= @fromVersion", conn)
->>>>>>> b1883053
         {
             Parameters =
             {
@@ -298,15 +321,9 @@
 
         await using var cmd = new NpgsqlCommand(
             $"SELECT id, event_type, event_data " +
-<<<<<<< HEAD
             $"FROM \"{connectionInformation.TableName}\" " +
             (wheres.Count > 0
                 ? $"WHERE {string.Join(" AND ", wheres)} " 
-=======
-            $"FROM \"{_eventsTableName}\" " +
-            (!string.IsNullOrEmpty(whereClause) 
-                ? $"WHERE {whereClause} " 
->>>>>>> b1883053
                 : "") +
             $"ORDER BY stream_version ASC " +
             $"LIMIT {limit}", conn);
@@ -358,11 +375,7 @@
         await using var transaction = await conn.BeginTransactionAsync(IsolationLevel.ReadCommitted, cancellationToken);
 
         await using var cmd = new NpgsqlCommand(
-<<<<<<< HEAD
             $"SELECT MAX(stream_version) FROM \"{connectionInformation.TableName}\" WHERE stream_id = @streamId", conn, transaction)
-=======
-            $"SELECT MAX(stream_version) FROM \"{_eventsTableName}\" WHERE stream_id = @streamId", conn, transaction)
->>>>>>> b1883053
         {
             Parameters =
             {
@@ -400,11 +413,7 @@
         foreach (var evt in events)
         {
             batchInsert.BatchCommands.Add(new NpgsqlBatchCommand($"" +
-<<<<<<< HEAD
                 $"INSERT INTO \"{connectionInformation.TableName}\" " +
-=======
-                $"INSERT INTO \"{_eventsTableName}\" " +
->>>>>>> b1883053
                 $"(id, stream_id, stream_version, event_type, event_data, user_info, eventstore_schema_version) " +
                 $"VALUES " +
                 $"(@id, @stream_id, @stream_version, @event_type, @event_data, @user_info, @eventstore_schema_version)")
@@ -465,11 +474,7 @@
         await conn.OpenAsync(cancellationToken);
 
         await using var cmd = new NpgsqlCommand(
-<<<<<<< HEAD
             $"SELECT 1 FROM \"{connectionInformation.TableName}\"", conn)
-=======
-            $"SELECT 1 FROM \"{_eventsTableName}\"", conn)
->>>>>>> b1883053
         {
         };
 
@@ -482,7 +487,6 @@
             if (ex.SqlState == PostgresErrorCodes.UndefinedTable)
             {
                 await using var createTableCommand = new NpgsqlCommand(
-<<<<<<< HEAD
                     "CREATE OR REPLACE FUNCTION to_timestamp_utc(text)" +
                     "RETURNS timestamp with time zone AS" +
                     "    $func$" +
@@ -504,19 +508,6 @@
                     $"  ON \"{connectionInformation.TableName}\" (stream_id, ((event_data ->> 'partitionKey')::varchar(256)));" +
                     $"CREATE INDEX \"{connectionInformation.TableName}_timestamp_utc\" " +
                     $"  ON \"{connectionInformation.TableName}\" (to_timestamp_utc(event_data->>'timestamp'));"
-=======
-                    $"CREATE TABLE \"{_eventsTableName}\" (" +
-                    $"id uuid, " +
-                    $"stream_id uuid, " +
-                    $"stream_version integer, " +
-                    $"event_type varchar(500), " +
-                    $"event_data jsonb, " +
-                    $"user_info jsonb, " +
-                    $"eventstore_schema_version int NOT NULL" +
-                    $");" +
-                    $"CREATE INDEX \"{_eventsTableName}_stream_id_idx\" ON \"{_eventsTableName}\" (stream_id);" +
-                    $"CREATE INDEX \"{_eventsTableName}_stream_id_with_partition_key_idx\" ON \"{_eventsTableName}\" (stream_id, ((event_data ->> 'partitionKey')::varchar(256)));"
->>>>>>> b1883053
                     
                 , conn);
 
@@ -525,7 +516,7 @@
         }
 
         await using var cmdItemTable = new NpgsqlCommand(
-            $"SELECT 1 FROM \"{_itemsTableName}\"", conn)
+            $"SELECT 1 FROM \"{connectionInformation.ItemsTableName}\"", conn)
         {
         };
 
@@ -538,15 +529,14 @@
             if (ex.SqlState == PostgresErrorCodes.UndefinedTable)
             {                
                 await using var createTableCommand = new NpgsqlCommand(
-                    $"CREATE TABLE \"{_itemsTableName}\" (" +
+                    $"CREATE TABLE \"{connectionInformation.ItemsTableName}\" (" +
                     $"id varchar(100) UNIQUE NOT NULL, " +
                     $"partition_key varchar(100) NOT NULL, " +
                     $"data jsonb" +
                     $");" +
-                    $"CREATE INDEX \"{_itemsTableName}_id_idx\" ON \"{_itemsTableName}\" (id);" +
-                    $"CREATE INDEX \"{_itemsTableName}_id_with_partition_key_idx\" ON \"{_itemsTableName}\" (id, partition_key);"
-
-                , conn);
+                    $"CREATE INDEX \"{connectionInformation.ItemsTableName}_id_idx\" ON \"{connectionInformation.ItemsTableName}\" (id);" +
+                    $"CREATE INDEX \"{connectionInformation.ItemsTableName}_id_with_partition_key_idx\" ON \"{connectionInformation.ItemsTableName}\" (id, partition_key);"
+                    , conn);
 
                 await createTableCommand.ExecuteNonQueryAsync(cancellationToken);
             }
@@ -572,64 +562,17 @@
 
     #endregion
 
-<<<<<<< HEAD
-    public async Task<EventStoreStatistics> GetStatistics(CancellationToken cancellationToken = default)
-    {
-        var connectionInformation = ConnectionInformation;
-        var stats = new EventStoreStatistics();
-
-        await using var conn = new NpgsqlConnection(connectionInformation.ConnectionString);
-        await conn.OpenAsync();
-
-        await using var countCmd = new NpgsqlCommand(
-            $"SELECT COUNT(*) FROM \"{connectionInformation.TableName}\"", conn
-        );
-        await using var firstEventTimestampCmd = new NpgsqlCommand(
-            $"SELECT to_timestamp_utc(event_data->>'timestamp') " +
-            $"FROM \"{connectionInformation.TableName}\" " +
-            $"ORDER BY to_timestamp_utc(event_data->>'timestamp') ASC " +
-            $"LIMIT 1", conn
-        );
-        await using var lastEventTimestampCmd = new NpgsqlCommand(
-            $"SELECT to_timestamp_utc(event_data->>'timestamp') " +
-            $"FROM \"{connectionInformation.TableName}\" " +
-            $"ORDER BY to_timestamp_utc(event_data->>'timestamp') DESC " +
-            $"LIMIT 1", conn
-        );
-    
-        var count = await countCmd.ExecuteScalarAsync(cancellationToken);
-
-        if (count != null)
-        {
-            stats.TotalEventsCount = (long)count;
-        }
-        
-        var firstEventDateTime = await firstEventTimestampCmd.ExecuteScalarAsync(cancellationToken);
-
-        if (firstEventDateTime != null)
-        {
-            stats.FirstEventCreatedAt = (DateTime)firstEventDateTime;
-        }
-        
-        var lastEventDateTime = await lastEventTimestampCmd.ExecuteScalarAsync(cancellationToken);
-
-        if (lastEventDateTime != null)
-        {
-            stats.LastEventCreatedAt = (DateTime)lastEventDateTime;
-        }
-
-        return stats;
-    }
-=======
     #region Item Functionality
 
     public async Task UpsertItem<T>(string id, string partitionKey, T item, CancellationToken cancellationToken = default)
     {
-        await using var conn = new NpgsqlConnection(_connectionString);
+        var connectionInformation = ConnectionInformation;
+        
+        await using var conn = new NpgsqlConnection(connectionInformation.ConnectionString);
         await conn.OpenAsync(cancellationToken);
 
         await using var cmd = new NpgsqlCommand(
-            $"INSERT INTO \"{_itemsTableName}\" " +
+            $"INSERT INTO \"{connectionInformation.ItemsTableName}\" " +
             $"(id, partition_key, data) " +
             $"VALUES" +
             $"(@id, @partition_key, @data)" +
@@ -676,11 +619,13 @@
 
     public async Task<T?> LoadItem<T>(string id, string partitionKey, CancellationToken cancellationToken = default)
     {
-        await using var conn = new NpgsqlConnection(_connectionString);
+        var connectionInformation = ConnectionInformation;
+        
+        await using var conn = new NpgsqlConnection(connectionInformation.ConnectionString);
         await conn.OpenAsync(cancellationToken);
 
         await using var cmd = new NpgsqlCommand(
-            $"SELECT * FROM \"{_itemsTableName}\" " +
+            $"SELECT * FROM \"{connectionInformation.ItemsTableName}\" " +
             $"WHERE id = @id AND partition_key = @partition_key LIMIT 1; "
             , conn)
         {
@@ -719,5 +664,4 @@
     }
 
     #endregion
->>>>>>> b1883053
 }