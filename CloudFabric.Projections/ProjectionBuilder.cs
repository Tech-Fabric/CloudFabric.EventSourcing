--- conflicted
+++ resolved
@@ -110,18 +110,12 @@
         var repository = ProjectionRepositoryFactory
             .GetProjectionRepository(projectionDocumentSchema);
 
-<<<<<<< HEAD
-        var updateTasks = documents.Records.Select(document =>
-        {
-            callback(document);
-=======
         var documents = await repository.Query(projectionQuery, partitionKey, cancellationToken);
 
-        var updateTasks = documents.Select(
-            document =>
-            {
-                callback(document);
->>>>>>> 29055341
+        var updateTasks = documents.Records.Select(
+            document =>
+            {
+                callback(document);
 
                 return repository.Upsert(document, partitionKey, cancellationToken);
             }
@@ -248,15 +242,9 @@
         var repository = ProjectionRepositoryFactory
             .GetProjectionRepository<TDocument>();
 
-<<<<<<< HEAD
-        var updateTasks = documents.Records.Select(document =>
-        {
-            callback(document);
-=======
         var documents = await repository.Query(projectionQuery, partitionKey, cancellationToken);
->>>>>>> 29055341
-
-        var updateTasks = documents.Select(
+
+        var updateTasks = documents.Records.Select(
             document =>
             {
                 callback(document);
